--- conflicted
+++ resolved
@@ -28,16 +28,11 @@
     config: &Config,
 ) -> String {
     let form_html = html! {
-<<<<<<< HEAD
-        form."search-form" action=(config.subdirectory.clone() + "/search") method="get" {
-            input #"search-input"  type="text" name="q" placeholder="Search" value=(search.query) autofocus onfocus="this.select()" autocomplete="off";
-=======
-        form.search-form action="/search" method="get" {
+        form.search-form action=(config.subdirectory.clone() + "/search") method="get" {
             input #search-input  type="text" name="q" placeholder="Search" value=(search.query) autofocus onfocus="this.select()" autocomplete="off";
             @if search.tab != SearchTab::default() {
                 input type="hidden" name="tab" value=(search.tab.to_string());
             }
->>>>>>> c7e1d768
             input type="submit" value="Search";
         }
         @if search.config.image_search.enabled {
