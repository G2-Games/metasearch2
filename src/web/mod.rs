--- conflicted
+++ resolved
@@ -64,57 +64,6 @@
         .route("/search", get(search::get))
         .route("/settings", get(settings::get))
         .route("/settings", post(settings::post))
-<<<<<<< HEAD
-        .route(
-            "/style.css",
-            static_route(
-                include_str!("assets/style.css"),
-                "text/css; charset=utf-8",
-                &subdirectory
-            ),
-        )
-        .route(
-            "/script.js",
-            static_route(
-                include_str!("assets/script.js"),
-                "text/javascript; charset=utf-8",
-                &subdirectory,
-            ),
-        )
-        .route(
-            "/robots.txt",
-            static_route(
-                include_str!("assets/robots.txt"),
-                "text/plain; charset=utf-8",
-                &subdirectory,
-            ),
-        )
-        .route(
-            "/themes/catppuccin-mocha.css",
-            static_route(
-                include_str!("assets/themes/catppuccin-mocha.css"),
-                "text/css; charset=utf-8",
-                &subdirectory,
-            ),
-        )
-        .route(
-            "/themes/nord-bluish.css",
-            static_route(
-                include_str!("assets/themes/nord-bluish.css"),
-                "text/css; charset=utf-8",
-                &subdirectory,
-            ),
-        )
-        .route(
-            "/themes/discord.css",
-            static_route(
-                include_str!("assets/themes/discord.css"),
-                "text/css; charset=utf-8",
-                &subdirectory,
-            ),
-        )
-=======
->>>>>>> c7e1d768
         .route("/opensearch.xml", get(opensearch::route))
         .route("/autocomplete", get(autocomplete::route))
         .route("/image-proxy", get(image_proxy::route))
@@ -123,6 +72,7 @@
             config_middleware,
         ))
         .with_state(config);
+
     let app = register_static_routes![
         app,
         "style.css",
